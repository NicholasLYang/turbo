mod commands;
mod ffi;
mod package_manager;

<<<<<<< HEAD
use crate::ffi::nativeRunWithArgs;
use crate::package_manager::PackageManager;
use anyhow::{anyhow, Result};
use clap::{CommandFactory, Parser, Subcommand};
use serde::Serialize;
use std::env::current_exe;
use std::path::{Path, PathBuf};

use std::process::Stdio;
=======
>>>>>>> f2ee78dd
use std::{
    env,
    env::current_exe,
    ffi::CString,
    fs,
    os::raw::{c_char, c_int},
    path::{Path, PathBuf},
    process,
    process::Stdio,
};

<<<<<<< HEAD
#[derive(Parser, Debug, Serialize, Default, PartialEq)]
#[clap(author, about = "Turbocharge your monorepo", long_about = None)]
#[clap(
    disable_help_subcommand = true,
    disable_help_flag = true,
    disable_version_flag = true,
    ignore_errors = true
)]
=======
use anyhow::{anyhow, Result};
use clap::{Parser, Subcommand};

use crate::package_manager::PackageManager;

static TURBO_JSON: &str = "turbo.json";

#[derive(Parser, Debug)]
#[clap(author, about, long_about = None, ignore_errors = true, disable_help_flag = true, disable_help_subcommand = true, disable_version_flag = true)]
>>>>>>> f2ee78dd
struct Args {
    #[clap(long, short, global = true)]
    help: bool,
    #[clap(long, global = true)]
    version: bool,
    /// Override the endpoint for API calls
    #[clap(long, global = true, value_parser)]
    api: Option<String>,
    /// Force color usage in the terminal
    #[clap(long, global = true)]
    color: bool,
    /// Specify a file to save a cpu profile
    #[clap(long, global = true, value_parser)]
    cpuprofile: Option<String>,
    /// The directory in which to run turbo
    #[clap(long, global = true, value_parser)]
    cwd: Option<String>,
    /// Specify a file to save a pprof heap profile
    #[clap(long, global = true, value_parser)]
    heap: Option<String>,
    /// Override the login endpoint
    #[clap(long, global = true, value_parser)]
    login: Option<String>,
    /// Suppress color usage in the terminal
    #[clap(long, global = true)]
    no_color: bool,
    /// When enabled, turbo will precede HTTP requests with an OPTIONS request for authorization
    #[clap(long, global = true)]
    preflight: bool,
    /// Set the team slug for API calls
    #[clap(long, global = true, value_parser)]
    team: Option<String>,
    /// Set the auth token for API calls
    #[clap(long, global = true, value_parser)]
    token: Option<String>,
    /// Specify a file to save a pprof trace
    #[clap(long, global = true, value_parser)]
    trace: Option<String>,
    /// verbosity
    #[clap(short = 'V', long, global = true, value_parser)]
    verbosity: Option<u8>,
    #[clap(subcommand)]
    command: Option<Command>,
    tasks: Vec<String>,
}

static TURBO_JSON: &str = "turbo.json";

/// Defines the subcommands for CLI. NOTE: If we change the commands in Go,
<<<<<<< HEAD
/// we must change these as well to avoid accidentally passing the --single-package
/// flag into non-build commands.
#[derive(Subcommand, Debug, Serialize, PartialEq)]
=======
/// we must change these as well to avoid accidentally passing the
/// --single-package flag into non-build commands.
#[derive(Subcommand, Debug)]
>>>>>>> f2ee78dd
enum Command {
    /// Get the path to the Turbo binary
    Bin,
    /// Generate the autocompletion script for the specified shell
    Completion,
    /// Runs the Turborepo background daemon
    Daemon,
    /// Help about any command
    Help,
    /// Link your local directory to a Vercel organization and enable remote caching.
    Link,
    /// Login to your Vercel account
    Login,
    /// Logout to your Vercel account
    Logout,
    /// Prepare a subset of your monorepo.
    Prune,
    /// Run tasks across projects in your monorepo
    Run { tasks: Vec<String> },
    /// Unlink the current directory from your Vercel organization and disable Remote Caching
    Unlink,
}

#[derive(Debug, Clone, Serialize)]
struct RepoState {
    root: PathBuf,
    mode: RepoMode,
}

#[derive(Debug, Clone, Serialize)]
enum RepoMode {
    SinglePackage,
    MultiPackage,
}

/// The entire state of the execution, including args, repo state, etc.
#[derive(Debug, Serialize)]
struct TurboState {
    repo_state: RepoState,
    cli_args: Args,
}

/// Runs the Go code linked in current binary.
///
/// # Arguments
///
/// * `args`: Arguments for turbo
///
/// returns: Result<i32, Error>
<<<<<<< HEAD
///
fn run_current_turbo(clap_args: Args, args: Vec<String>) -> Result<i32> {
    if let Some(Command::Bin) = clap_args.command {
        commands::bin::run()?;
        return Ok(0);
    }

=======
fn run_current_turbo(args: Vec<String>) -> Result<i32> {
>>>>>>> f2ee78dd
    let mut args = args
        .into_iter()
        .map(|s| {
            let c_string = CString::new(s)?;
            Ok(c_string.into_raw())
        })
        .collect::<Result<Vec<*mut c_char>>>()?;
    args.shrink_to_fit();
    let argc: c_int = args.len() as c_int;
    let argv = args.as_mut_ptr();
    let exit_code = unsafe { nativeRunWithArgs(argc, argv) };
    Ok(exit_code.try_into().unwrap())
}

impl RepoState {
    /// Infers `RepoState` from current directory.
    ///
    /// # Arguments
    ///
    /// * `current_dir`: Current working directory
    ///
    /// returns: Result<RepoState, Error>
    pub fn infer(current_dir: &Path) -> Result<Self> {
        // First we look for a `turbo.json`. This iterator returns the first ancestor
        // that contains a `turbo.json` file.
        let root_path = current_dir
            .ancestors()
            .find(|p| fs::metadata(p.join(TURBO_JSON)).is_ok());

        // If that directory exists, then we figure out if there are workspaces defined
        // in it NOTE: This may change with multiple `turbo.json` files
        if let Some(root_path) = root_path {
            let pnpm = PackageManager::Pnpm;
            let npm = PackageManager::Npm;
            let is_workspace = pnpm.get_workspace_globs(root_path).is_ok()
                || npm.get_workspace_globs(root_path).is_ok();

            let mode = if is_workspace {
                RepoMode::MultiPackage
            } else {
                RepoMode::SinglePackage
            };

            return Ok(Self {
                root: root_path.to_path_buf(),
                mode,
            });
        }

        // What we look for next is a directory that contains a `package.json`.
        let potential_roots = current_dir
            .ancestors()
            .filter(|path| fs::metadata(path.join("package.json")).is_ok());

        let mut first_package_json_dir = None;
        // We loop through these directories and see if there are workspaces defined in
        // them, either in the `package.json` or `pnm-workspaces.yml`
        for dir in potential_roots {
            if first_package_json_dir.is_none() {
                first_package_json_dir = Some(dir)
            }

            let pnpm = PackageManager::Pnpm;
            let npm = PackageManager::Npm;
            let is_workspace =
                pnpm.get_workspace_globs(dir).is_ok() || npm.get_workspace_globs(dir).is_ok();

            if is_workspace {
                return Ok(Self {
                    root: dir.to_path_buf(),
                    mode: RepoMode::MultiPackage,
                });
            }
        }

        // Finally, if we don't detect any workspaces, go to the first `package.json`
        // and use that in single package mode.
        let root = first_package_json_dir
            .ok_or_else(|| {
                anyhow!(
                    "Unable to find `{}` or `package.json` in current path",
                    TURBO_JSON
                )
            })?
            .to_path_buf();

        Ok(Self {
            root,
            mode: RepoMode::SinglePackage,
        })
    }
}

/// Checks if either we have an explicit run command, i.e. `turbo run build`
/// or an implicit run, i.e. `turbo build`, where the command after `turbo` is
/// not one of the reserved commands like `link`, `login`, `bin`, etc.
///
/// # Arguments
///
/// * `clap_args`:
///
/// returns: bool
fn is_run_command(clap_args: &Args) -> bool {
    let is_explicit_run = matches!(clap_args.command, Some(Command::Run { .. }));
    let is_implicit_run = clap_args.command.is_none() && !clap_args.tasks.is_empty();

    is_explicit_run || is_implicit_run
}

/// Attempts to run correct turbo by finding nearest package.json,
/// then finding local turbo installation. If the current binary is the local
/// turbo installation, then we run current turbo. Otherwise we kick over to
/// the local turbo installation.
///
/// # Arguments
///
/// * `turbo_state`: state for current execution
///
/// returns: Result<i32, Error>
<<<<<<< HEAD
///
fn run_correct_turbo(turbo_state: TurboState) -> Result<i32> {
    let local_turbo_path = turbo_state
        .repo_state
        .root
        .join("node_modules")
        .join(".bin")
        .join("turbo");

    let mut args: Vec<_> = env::args().skip(1).collect();
    if matches!(turbo_state.repo_state.mode, RepoMode::SinglePackage)
        && is_run_command(&turbo_state.cli_args)
    {
        args.push("--single-package".to_string());
    }

    let current_turbo_is_local_turbo = local_turbo_path == current_exe()?;
    // If the local turbo path doesn't exist or if we are local turbo, then we go ahead and run
    // the Go code linked in the current binary.
=======
fn run_correct_turbo(repo_root: &Path, args: Vec<String>) -> Result<i32> {
    let local_turbo_path = repo_root.join("node_modules").join(".bin").join("turbo");

    let current_turbo_is_local_turbo = local_turbo_path == current_exe()?;
    // If the local turbo path doesn't exist or if we are local turbo, then we go
    // ahead and run
>>>>>>> f2ee78dd
    if !local_turbo_path.try_exists()? || current_turbo_is_local_turbo {
        return run_current_turbo(turbo_state.cli_args, args);
    }

    // Otherwise, we spawn a process that executes the local turbo
    // that we've found in node_modules/.bin/turbo.
    let mut command = process::Command::new(local_turbo_path)
        .args(&args)
        .stdout(Stdio::inherit())
        .stderr(Stdio::inherit())
        .spawn()
        .expect("Failed to execute turbo.");

    Ok(command.wait()?.code().unwrap_or(2))
}

fn get_version() -> &'static str {
    include_str!("../../version.txt")
        .split_once('\n')
        .expect("Failed to read version from version.txt")
        .0
}

fn main() -> Result<()> {
    let clap_args = Args::parse();
    // --help doesn't work with ignore_errors in clap.
    if clap_args.help {
        let mut command = Args::command();
        command.print_help()?;
        process::exit(0);
    }
    // --version flag doesn't work with ignore_errors in clap, so we have to handle it manually
    if clap_args.version {
        println!("{}", get_version());
        process::exit(0);
    }

    let current_dir = if let Some(cwd) = &clap_args.cwd {
        fs::canonicalize::<PathBuf>(cwd.into())?
    } else {
        env::current_dir()?
    };

    let args: Vec<_> = env::args().skip(1).collect();
    if args.is_empty() {
        process::exit(1);
    }

    let repo_state = RepoState::infer(&current_dir)?;
    let turbo_state = TurboState {
        repo_state,
        cli_args: clap_args,
    };

    let exit_code = match run_correct_turbo(turbo_state) {
        Ok(exit_code) => exit_code,
        Err(e) => {
            eprintln!("failed {:?}", e);
            2
        }
    };

    process::exit(exit_code)
}

#[cfg(test)]
mod test {
    use crate::{Args, Command};
    use clap::Parser;

    #[test]
    fn test_parse_run() {
        assert_eq!(
            Args::try_parse_from(&["turbo", "run", "build"]).unwrap(),
            Args {
                command: Some(Command::Run {
                    tasks: vec!["build".to_string()]
                }),
                ..Args::default()
            }
        );

        assert_eq!(
            Args::try_parse_from(&["turbo", "run", "build", "lint", "test"]).unwrap(),
            Args {
                command: Some(Command::Run {
                    tasks: vec!["build".to_string(), "lint".to_string(), "test".to_string()]
                }),
                ..Args::default()
            }
        );

        assert_eq!(
            Args::try_parse_from(&["turbo", "build"]).unwrap(),
            Args {
                tasks: vec!["build".to_string()],
                ..Args::default()
            }
        );

        assert_eq!(
            Args::try_parse_from(&["turbo", "build", "lint", "test"]).unwrap(),
            Args {
                tasks: vec!["build".to_string(), "lint".to_string(), "test".to_string()],
                ..Args::default()
            }
        );
    }

    #[test]
    fn test_parse_bin() {
        assert_eq!(
            Args::try_parse_from(&["turbo", "bin"]).unwrap(),
            Args {
                command: Some(Command::Bin),
                ..Args::default()
            }
        );

        assert_eq!(
            Args::try_parse_from(&["turbo", "--cwd", "../examples/basic", "bin"]).unwrap(),
            Args {
                command: Some(Command::Bin),
                cwd: Some("../examples/basic".to_string()),
                ..Args::default()
            }
        );
    }
}<|MERGE_RESOLUTION|>--- conflicted
+++ resolved
@@ -2,18 +2,6 @@
 mod ffi;
 mod package_manager;
 
-<<<<<<< HEAD
-use crate::ffi::nativeRunWithArgs;
-use crate::package_manager::PackageManager;
-use anyhow::{anyhow, Result};
-use clap::{CommandFactory, Parser, Subcommand};
-use serde::Serialize;
-use std::env::current_exe;
-use std::path::{Path, PathBuf};
-
-use std::process::Stdio;
-=======
->>>>>>> f2ee78dd
 use std::{
     env,
     env::current_exe,
@@ -25,26 +13,16 @@
     process::Stdio,
 };
 
-<<<<<<< HEAD
-#[derive(Parser, Debug, Serialize, Default, PartialEq)]
-#[clap(author, about = "Turbocharge your monorepo", long_about = None)]
-#[clap(
-    disable_help_subcommand = true,
-    disable_help_flag = true,
-    disable_version_flag = true,
-    ignore_errors = true
-)]
-=======
 use anyhow::{anyhow, Result};
-use clap::{Parser, Subcommand};
-
-use crate::package_manager::PackageManager;
+use clap::{CommandFactory, Parser, Subcommand};
+use serde::Serialize;
+
+use crate::{ffi::nativeRunWithArgs, package_manager::PackageManager};
 
 static TURBO_JSON: &str = "turbo.json";
 
-#[derive(Parser, Debug)]
-#[clap(author, about, long_about = None, ignore_errors = true, disable_help_flag = true, disable_help_subcommand = true, disable_version_flag = true)]
->>>>>>> f2ee78dd
+#[derive(Parser, Clone, Default, Debug, PartialEq, Serialize)]
+#[clap(author, about = "The build system that makes ship happen", long_about = None, ignore_errors = true, disable_help_flag = true, disable_help_subcommand = true, disable_version_flag = true)]
 struct Args {
     #[clap(long, short, global = true)]
     help: bool,
@@ -71,7 +49,8 @@
     /// Suppress color usage in the terminal
     #[clap(long, global = true)]
     no_color: bool,
-    /// When enabled, turbo will precede HTTP requests with an OPTIONS request for authorization
+    /// When enabled, turbo will precede HTTP requests with an OPTIONS request
+    /// for authorization
     #[clap(long, global = true)]
     preflight: bool,
     /// Set the team slug for API calls
@@ -91,18 +70,10 @@
     tasks: Vec<String>,
 }
 
-static TURBO_JSON: &str = "turbo.json";
-
 /// Defines the subcommands for CLI. NOTE: If we change the commands in Go,
-<<<<<<< HEAD
-/// we must change these as well to avoid accidentally passing the --single-package
-/// flag into non-build commands.
-#[derive(Subcommand, Debug, Serialize, PartialEq)]
-=======
 /// we must change these as well to avoid accidentally passing the
 /// --single-package flag into non-build commands.
-#[derive(Subcommand, Debug)]
->>>>>>> f2ee78dd
+#[derive(Subcommand, Clone, Debug, Serialize, PartialEq)]
 enum Command {
     /// Get the path to the Turbo binary
     Bin,
@@ -112,7 +83,8 @@
     Daemon,
     /// Help about any command
     Help,
-    /// Link your local directory to a Vercel organization and enable remote caching.
+    /// Link your local directory to a Vercel organization and enable remote
+    /// caching.
     Link,
     /// Login to your Vercel account
     Login,
@@ -122,7 +94,8 @@
     Prune,
     /// Run tasks across projects in your monorepo
     Run { tasks: Vec<String> },
-    /// Unlink the current directory from your Vercel organization and disable Remote Caching
+    /// Unlink the current directory from your Vercel organization and disable
+    /// Remote Caching
     Unlink,
 }
 
@@ -149,20 +122,16 @@
 ///
 /// # Arguments
 ///
-/// * `args`: Arguments for turbo
+/// * `clap_args`: Parsed arguments from clap
+/// * `args`: Raw un-parsed arguments
 ///
 /// returns: Result<i32, Error>
-<<<<<<< HEAD
-///
 fn run_current_turbo(clap_args: Args, args: Vec<String>) -> Result<i32> {
     if let Some(Command::Bin) = clap_args.command {
         commands::bin::run()?;
         return Ok(0);
     }
 
-=======
-fn run_current_turbo(args: Vec<String>) -> Result<i32> {
->>>>>>> f2ee78dd
     let mut args = args
         .into_iter()
         .map(|s| {
@@ -282,8 +251,6 @@
 /// * `turbo_state`: state for current execution
 ///
 /// returns: Result<i32, Error>
-<<<<<<< HEAD
-///
 fn run_correct_turbo(turbo_state: TurboState) -> Result<i32> {
     let local_turbo_path = turbo_state
         .repo_state
@@ -300,16 +267,8 @@
     }
 
     let current_turbo_is_local_turbo = local_turbo_path == current_exe()?;
-    // If the local turbo path doesn't exist or if we are local turbo, then we go ahead and run
-    // the Go code linked in the current binary.
-=======
-fn run_correct_turbo(repo_root: &Path, args: Vec<String>) -> Result<i32> {
-    let local_turbo_path = repo_root.join("node_modules").join(".bin").join("turbo");
-
-    let current_turbo_is_local_turbo = local_turbo_path == current_exe()?;
     // If the local turbo path doesn't exist or if we are local turbo, then we go
-    // ahead and run
->>>>>>> f2ee78dd
+    // ahead and run the Go code linked in the current binary.
     if !local_turbo_path.try_exists()? || current_turbo_is_local_turbo {
         return run_current_turbo(turbo_state.cli_args, args);
     }
@@ -341,7 +300,8 @@
         command.print_help()?;
         process::exit(0);
     }
-    // --version flag doesn't work with ignore_errors in clap, so we have to handle it manually
+    // --version flag doesn't work with ignore_errors in clap, so we have to handle
+    // it manually
     if clap_args.version {
         println!("{}", get_version());
         process::exit(0);
@@ -377,8 +337,9 @@
 
 #[cfg(test)]
 mod test {
+    use clap::Parser;
+
     use crate::{Args, Command};
-    use clap::Parser;
 
     #[test]
     fn test_parse_run() {
