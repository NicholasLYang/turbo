package run

import (
	gocontext "context"
	"encoding/json"
	"fmt"

	"log"
	"os"
	"os/exec"
	"path/filepath"
	"regexp"
	"sort"
	"strconv"
	"strings"
	"sync"
	"text/tabwriter"
	"time"

	"github.com/pyr-sh/dag"
	"github.com/spf13/pflag"
	"github.com/vercel/turbo/cli/internal/analytics"
	"github.com/vercel/turbo/cli/internal/cache"
	"github.com/vercel/turbo/cli/internal/cmdutil"
	"github.com/vercel/turbo/cli/internal/colorcache"
	"github.com/vercel/turbo/cli/internal/config"
	"github.com/vercel/turbo/cli/internal/context"
	"github.com/vercel/turbo/cli/internal/core"
	"github.com/vercel/turbo/cli/internal/daemon"
	"github.com/vercel/turbo/cli/internal/daemonclient"
	"github.com/vercel/turbo/cli/internal/fs"
	"github.com/vercel/turbo/cli/internal/graph"
	"github.com/vercel/turbo/cli/internal/graphvisualizer"
	"github.com/vercel/turbo/cli/internal/logstreamer"
	"github.com/vercel/turbo/cli/internal/nodes"
	"github.com/vercel/turbo/cli/internal/packagemanager"
	"github.com/vercel/turbo/cli/internal/process"
	"github.com/vercel/turbo/cli/internal/runcache"
	"github.com/vercel/turbo/cli/internal/scm"
	"github.com/vercel/turbo/cli/internal/scope"
	"github.com/vercel/turbo/cli/internal/signals"
	"github.com/vercel/turbo/cli/internal/spinner"
	"github.com/vercel/turbo/cli/internal/taskhash"
	"github.com/vercel/turbo/cli/internal/turbopath"
	"github.com/vercel/turbo/cli/internal/turbostate"
	"github.com/vercel/turbo/cli/internal/ui"
	"github.com/vercel/turbo/cli/internal/util"

	"github.com/fatih/color"
	"github.com/hashicorp/go-hclog"
	"github.com/mitchellh/cli"
	"github.com/pkg/errors"
)

// runSpec contains the run-specific configuration elements that come from a particular
// invocation of turbo.
type runSpec struct {
	Targets      []string
	FilteredPkgs util.Set
	Opts         *Opts
}

func (rs *runSpec) ArgsForTask(task string) []string {
	passThroughArgs := make([]string, 0, len(rs.Opts.runOpts.passThroughArgs))
	for _, target := range rs.Targets {
		if target == task {
			passThroughArgs = append(passThroughArgs, rs.Opts.runOpts.passThroughArgs...)
		}
	}
	return passThroughArgs
}

var _cmdLong = `
Run tasks across projects in your monorepo.

By default, turbo executes tasks in topological order (i.e.
dependencies first) and then caches the results. Re-running commands for
tasks already in the cache will skip re-execution and immediately move
artifacts from the cache into the correct output folders (as if the task
occurred again).

Arguments passed after '--' will be passed through to the named tasks.
`

<<<<<<< HEAD
// RunRun executes the run command
func RunRun(ctx gocontext.Context, helper *cmdutil.Helper, signalWatcher *signals.Watcher, executionState *turbostate.CLIExecutionStateFromRust) error {
	args := executionState.ParsedArgs
	base, err := helper.GetCmdBase(args)
	if err != nil {
		return err
	}
	tasks, passThroughArgs := parseTasksAndPassthroughArgsFromRust(&args)
	if len(tasks) == 0 {
		return errors.New("at least one task must be specified")
	}
	opts, err := optsFromExecutionState(executionState)
	if err != nil {
		return err
=======
// GetCmd returns the run command
func GetCmd(helper *cmdutil.Helper, signalWatcher *signals.Watcher) *cobra.Command {
	var opts *Opts
	var flags *pflag.FlagSet

	cmd := &cobra.Command{
		Use:                   "run <task> [...<task>] [<flags>] -- <args passed to tasks>",
		Short:                 "Run tasks across projects in your monorepo",
		Long:                  _cmdLong,
		SilenceUsage:          true,
		SilenceErrors:         true,
		DisableFlagsInUseLine: true,
		RunE: func(cmd *cobra.Command, args []string) error {
			flagSet := config.FlagSet{FlagSet: cmd.Flags()}
			base, err := helper.GetCmdBase(flagSet)
			if err != nil {
				return err
			}
			tasks, passThroughArgs := parseTasksAndPassthroughArgs(args, flags)
			if len(tasks) == 0 {
				return errors.New("at least one task must be specified")
			}
			_, packageMode := packagemanager.InferRoot(base.RepoRoot)
			opts.runOpts.singlePackage = packageMode == packagemanager.Single

			opts.runOpts.passThroughArgs = passThroughArgs
			run := configureRun(base, opts, signalWatcher)
			ctx := cmd.Context()
			if err := run.run(ctx, tasks); err != nil {
				base.LogError("run failed: %v", err)
				return err
			}
			return nil
		},
>>>>>>> e59e0328
	}

	opts.runOpts.singlePackage = executionState.RepoState.Mode == "SinglePackage"

	opts.runOpts.passThroughArgs = passThroughArgs
	run := configureRun(base, opts, signalWatcher)
	if err := run.run(ctx, tasks); err != nil {
		base.LogError("run failed: %v", err)
		return err
	}
	return nil
}

//// GetCmd returns the run command
//func GetCmd(helper *cmdutil.Helper, signalWatcher *signals.Watcher) *cobra.Command {
//	var opts *Opts
//	var flags *pflag.FlagSet
//
//	cmd := &cobra.Command{
//		Use:                   "run <task> [...<task>] [<flags>] -- <args passed to tasks>",
//		Short:                 "Run tasks across projects in your monorepo",
//		Long:                  _cmdLong,
//		SilenceUsage:          true,
//		SilenceErrors:         true,
//		DisableFlagsInUseLine: true,
//		RunE: func(cmd *cobra.Command, args []string) error {
//			flags := config.FlagSet{FlagSet: cmd.Flags()}
//			base, err := helper.GetCmdBase(flags)
//			if err != nil {
//				return err
//			}
//			tasks, passThroughArgs := parseTasksAndPassthroughArgs(args, cmd.Flags())
//			if len(tasks) == 0 {
//				return errors.New("at least one task must be specified")
//			}
//			_, packageMode := packagemanager.InferRoot(base.RepoRoot)
//			opts.runOpts.singlePackage = packageMode == packagemanager.Single
//
//			opts.runOpts.passThroughArgs = passThroughArgs
//			run := configureRun(base, opts, signalWatcher)
//			ctx := cmd.Context()
//			if err := run.run(ctx, tasks); err != nil {
//				base.LogError("run failed: %v", err)
//				return err
//			}
//			return nil
//		},
//	}
//
//	flags = cmd.Flags()
//	opts = optsFromFlags(flags)
//	return cmd
//}

func parseTasksAndPassthroughArgs(remainingArgs []string, flags *pflag.FlagSet) ([]string, []string) {
	if argSplit := flags.ArgsLenAtDash(); argSplit != -1 {
		return remainingArgs[:argSplit], remainingArgs[argSplit:]
	}
	return remainingArgs, nil
}

func parseTasksAndPassthroughArgsFromRust(args *turbostate.ParsedArgsFromRust) ([]string, []string) {
	for i, task := range args.Command.Run.Tasks {
		if task == "--" {
			var tasks []string
			var passthroughArgs []string
			// If the `--` has arguments after it, we set passthroughArgs to them
			if i < len(args.Command.Run.Tasks)-1 {
				passthroughArgs = args.Command.Run.Tasks[(i + 1):]
			}
			if i > 0 {
				tasks = args.Command.Run.Tasks[0:(i - 1)]
			}

			return tasks, passthroughArgs
		}
	}
	return args.Command.Run.Tasks, nil
}

func optsFromExecutionState(executionState *turbostate.CLIExecutionStateFromRust) (*Opts, error) {
	runPayload := executionState.ParsedArgs.Command.Run
	opts := getDefaultOptions()
	// aliases := make(map[string]string)
	// Scope flags
	opts.scopeOpts.FilterPatterns = runPayload.Filter
	opts.scopeOpts.IgnorePatterns = runPayload.Ignore
	opts.scopeOpts.GlobalDepPatterns = runPayload.GlobalDeps

	// Cache flags
	opts.cacheOpts.SkipFilesystem = runPayload.RemoteOnly
	opts.cacheOpts.OverrideDir = runPayload.CacheDir
	opts.cacheOpts.Workers = runPayload.CacheWorkers

	// Runcache flags
	opts.runcacheOpts.SkipReads = runPayload.Force
	opts.runcacheOpts.SkipWrites = runPayload.NoCache

	// Run flags
	if runPayload.Concurrency != "" {
		concurrency, err := util.ParseConcurrency(runPayload.Concurrency)
		if err != nil {
			return nil, err
		}
		opts.runOpts.concurrency = concurrency
	}
	opts.runOpts.parallel = runPayload.Parallel
	opts.runOpts.profile = runPayload.Profile
	opts.runOpts.continueOnError = runPayload.ContinueExecution
	opts.runOpts.only = runPayload.Only
	opts.runOpts.noDaemon = runPayload.NoDaemon
	opts.runOpts.singlePackage = executionState.RepoState.Mode == "SinglePackage"

	if runPayload.Graph == _graphNoValue || runPayload.Graph == _graphTextValue {
		opts.runOpts.graphDot = true
	} else {
		opts.runOpts.graphDot = false
		opts.runOpts.graphFile = runPayload.Graph
	}

	if runPayload.DryRun != "" {
		if runPayload.DryRun == _dryRunJSONValue {
			opts.runOpts.dryRunJSON = true
		}

		if runPayload.DryRun == _dryRunTextValue || runPayload.DryRun == _dryRunJSONValue || runPayload.DryRun == _dryRunNoValue {
			opts.runOpts.dryRun = true
		} else {
			return nil, fmt.Errorf("invalid dry-run mode: %v", runPayload.DryRun)
		}
	}

	return opts, nil
}

func optsFromFlags(flags *pflag.FlagSet) *Opts {
	opts := getDefaultOptions()
	aliases := make(map[string]string)
	scope.AddFlags(&opts.scopeOpts, flags)
	addRunOpts(&opts.runOpts, flags, aliases)
	cache.AddFlags(&opts.cacheOpts, flags)
	runcache.AddFlags(&opts.runcacheOpts, flags)
	flags.SetNormalizeFunc(func(f *pflag.FlagSet, name string) pflag.NormalizedName {
		if alias, ok := aliases[name]; ok {
			return pflag.NormalizedName(alias)
		}
		return pflag.NormalizedName(name)
	})
	return opts
}

func configureRun(base *cmdutil.CmdBase, opts *Opts, signalWatcher *signals.Watcher) *run {
	if os.Getenv("TURBO_FORCE") == "true" {
		opts.runcacheOpts.SkipReads = true
	}

	if os.Getenv("TURBO_REMOTE_ONLY") == "true" {
		opts.cacheOpts.SkipFilesystem = true
	}

	processes := process.NewManager(base.Logger.Named("processes"))
	signalWatcher.AddOnClose(processes.Close)
	return &run{
		base:      base,
		opts:      opts,
		processes: processes,
	}
}

type run struct {
	base      *cmdutil.CmdBase
	opts      *Opts
	processes *process.Manager
}

func (r *run) run(ctx gocontext.Context, targets []string) error {
	startAt := time.Now()
	packageJSONPath := r.base.RepoRoot.UntypedJoin("package.json")
	rootPackageJSON, err := fs.ReadPackageJSON(packageJSONPath)
	if err != nil {
		return fmt.Errorf("failed to read package.json: %w", err)
	}
	turboJSON, err := fs.LoadTurboConfig(r.base.RepoRoot, rootPackageJSON, r.opts.runOpts.singlePackage)
	if err != nil {
		return err
	}

	// TODO: these values come from a config file, hopefully viper can help us merge these
	r.opts.cacheOpts.RemoteCacheOpts = turboJSON.RemoteCacheOptions

	var pkgDepGraph *context.Context
	if r.opts.runOpts.singlePackage {
		pkgDepGraph, err = context.SinglePackageGraph(r.base.RepoRoot, rootPackageJSON)
	} else {
		pkgDepGraph, err = context.BuildPackageGraph(r.base.RepoRoot, rootPackageJSON)
	}
	if err != nil {
		var warnings *context.Warnings
		if errors.As(err, &warnings) {
			r.base.LogWarning("Issues occurred when constructing package graph. Turbo will function, but some features may not be available", err)
		} else {
			return err
		}
	}

	if ui.IsCI && !r.opts.runOpts.noDaemon {
		r.base.Logger.Info("skipping turbod since we appear to be in a non-interactive context")
	} else if !r.opts.runOpts.noDaemon {
		turbodClient, err := daemon.GetClient(ctx, r.base.RepoRoot, r.base.Logger, r.base.TurboVersion, daemon.ClientOpts{})
		if err != nil {
			r.base.LogWarning("", errors.Wrap(err, "failed to contact turbod. Continuing in standalone mode"))
		} else {
			defer func() { _ = turbodClient.Close() }()
			r.base.Logger.Debug("running in daemon mode")
			daemonClient := daemonclient.New(turbodClient)
			r.opts.runcacheOpts.OutputWatcher = daemonClient
		}
	}

	if err := util.ValidateGraph(&pkgDepGraph.TopologicalGraph); err != nil {
		return errors.Wrap(err, "Invalid package dependency graph")
	}

	pipeline := turboJSON.Pipeline
	if err := validateTasks(pipeline, targets); err != nil {
		return err
	}

	scmInstance, err := scm.FromInRepo(r.base.RepoRoot)
	if err != nil {
		if errors.Is(err, scm.ErrFallback) {
			r.base.LogWarning("", err)
		} else {
			return errors.Wrap(err, "failed to create SCM")
		}
	}
	filteredPkgs, isAllPackages, err := scope.ResolvePackages(&r.opts.scopeOpts, r.base.RepoRoot.ToStringDuringMigration(), scmInstance, pkgDepGraph, r.base.UI, r.base.Logger)
	if err != nil {
		return errors.Wrap(err, "failed to resolve packages to run")
	}
	if isAllPackages {
		// if there is a root task for any of our targets, we need to add it
		for _, target := range targets {
			key := util.RootTaskID(target)
			if _, ok := pipeline[key]; ok {
				filteredPkgs.Add(util.RootPkgName)
				// we only need to know we're running a root task once to add it for consideration
				break
			}
		}
	}
	globalHash, err := calculateGlobalHash(
		r.base.RepoRoot,
		rootPackageJSON,
		pipeline,
		turboJSON.GlobalEnv,
		turboJSON.GlobalDeps,
		pkgDepGraph.PackageManager,
		pkgDepGraph.Lockfile,
		r.base.Logger,
		os.Environ(),
	)
	if err != nil {
		return fmt.Errorf("failed to calculate global hash: %v", err)
	}
	r.base.Logger.Debug("global hash", "value", globalHash)
	r.base.Logger.Debug("local cache folder", "path", r.opts.cacheOpts.OverrideDir)

	// TODO: consolidate some of these arguments
	g := &graph.CompleteGraph{
		TopologicalGraph: pkgDepGraph.TopologicalGraph,
		Pipeline:         pipeline,
		PackageInfos:     pkgDepGraph.PackageInfos,
		GlobalHash:       globalHash,
		RootNode:         pkgDepGraph.RootNode,
	}
	rs := &runSpec{
		Targets:      targets,
		FilteredPkgs: filteredPkgs,
		Opts:         r.opts,
	}
	packageManager := pkgDepGraph.PackageManager
	return r.runOperation(ctx, g, rs, packageManager, startAt)
}

func (r *run) runOperation(ctx gocontext.Context, g *graph.CompleteGraph, rs *runSpec, packageManager *packagemanager.PackageManager, startAt time.Time) error {
	vertexSet := make(util.Set)
	for _, v := range g.TopologicalGraph.Vertices() {
		vertexSet.Add(v)
	}

	engine, err := buildTaskGraphEngine(g, rs)

	if err != nil {
		return errors.Wrap(err, "error preparing engine")
	}
	tracker := taskhash.NewTracker(g.RootNode, g.GlobalHash, g.Pipeline, g.PackageInfos)
	err = tracker.CalculateFileHashes(engine.TaskGraph.Vertices(), rs.Opts.runOpts.concurrency, r.base.RepoRoot)
	if err != nil {
		return errors.Wrap(err, "error hashing package files")
	}

	// If we are running in parallel, then we remove all the edges in the graph
	// except for the root. Rebuild the task graph for backwards compatibility.
	// We still use dependencies specified by the pipeline configuration.
	if rs.Opts.runOpts.parallel {
		for _, edge := range g.TopologicalGraph.Edges() {
			if edge.Target() != g.RootNode {
				g.TopologicalGraph.RemoveEdge(edge)
			}
		}
		engine, err = buildTaskGraphEngine(g, rs)
		if err != nil {
			return errors.Wrap(err, "error preparing engine")
		}
	}

	if rs.Opts.runOpts.graphFile != "" || rs.Opts.runOpts.graphDot {
		graph := engine.TaskGraph
		if r.opts.runOpts.singlePackage {
			graph = filterSinglePackageGraphForDisplay(engine.TaskGraph)
		}
		visualizer := graphvisualizer.New(r.base.RepoRoot, r.base.UI, graph)

		if rs.Opts.runOpts.graphDot {
			visualizer.RenderDotGraph()
		} else {
			err := visualizer.GenerateGraphFile(rs.Opts.runOpts.graphFile)
			if err != nil {
				return err
			}
		}
	} else if rs.Opts.runOpts.dryRun {
		tasksRun, err := r.executeDryRun(ctx, engine, g, tracker, rs)
		if err != nil {
			return err
		}
		packagesInScope := rs.FilteredPkgs.UnsafeListOfStrings()
		sort.Strings(packagesInScope)
		if rs.Opts.runOpts.dryRunJSON {
			var rendered string
			if r.opts.runOpts.singlePackage {
				rendered, err = renderDryRunSinglePackageJSON(tasksRun)
			} else {
				rendered, err = renderDryRunFullJSON(tasksRun, packagesInScope)
			}
			if err != nil {
				return err
			}
			r.base.UI.Output(rendered)
		} else {
			if err := displayDryTextRun(r.base.UI, tasksRun, packagesInScope, g.PackageInfos, r.opts.runOpts.singlePackage); err != nil {
				return err
			}
		}
	} else {
		packagesInScope := rs.FilteredPkgs.UnsafeListOfStrings()
		sort.Strings(packagesInScope)
		if r.opts.runOpts.singlePackage {
			r.base.UI.Output(fmt.Sprintf("%s %s", ui.Dim("• Running"), ui.Dim(ui.Bold(strings.Join(rs.Targets, ", ")))))
		} else {
			r.base.UI.Output(fmt.Sprintf(ui.Dim("• Packages in scope: %v"), strings.Join(packagesInScope, ", ")))
			r.base.UI.Output(fmt.Sprintf("%s %s %s", ui.Dim("• Running"), ui.Dim(ui.Bold(strings.Join(rs.Targets, ", "))), ui.Dim(fmt.Sprintf("in %v packages", rs.FilteredPkgs.Len()))))
		}
		return r.executeTasks(ctx, g, rs, engine, packageManager, tracker, startAt)
	}
	return nil
}

func renderDryRunSinglePackageJSON(tasksRun []hashedTask) (string, error) {
	singlePackageTasks := make([]hashedSinglePackageTask, len(tasksRun))
	for i, ht := range tasksRun {
		singlePackageTasks[i] = ht.toSinglePackageTask()
	}
	dryRun := &struct {
		Tasks []hashedSinglePackageTask `json:"tasks"`
	}{singlePackageTasks}
	bytes, err := json.MarshalIndent(dryRun, "", "  ")
	if err != nil {
		return "", errors.Wrap(err, "failed to render JSON")
	}
	return string(bytes), nil
}

func renderDryRunFullJSON(tasksRun []hashedTask, packagesInScope []string) (string, error) {
	dryRun := &struct {
		Packages []string     `json:"packages"`
		Tasks    []hashedTask `json:"tasks"`
	}{
		Packages: packagesInScope,
		Tasks:    tasksRun,
	}
	bytes, err := json.MarshalIndent(dryRun, "", "  ")
	if err != nil {
		return "", errors.Wrap(err, "failed to render JSON")
	}
	return string(bytes), nil
}

func displayDryTextRun(ui cli.Ui, tasksRun []hashedTask, packagesInScope []string, packageInfos map[interface{}]*fs.PackageJSON, isSinglePackage bool) error {
	if !isSinglePackage {
		ui.Output("")
		ui.Info(util.Sprintf("${CYAN}${BOLD}Packages in Scope${RESET}"))
		p := tabwriter.NewWriter(os.Stdout, 0, 0, 1, ' ', 0)
		fmt.Fprintln(p, "Name\tPath\t")
		for _, pkg := range packagesInScope {
			fmt.Fprintf(p, "%s\t%s\t\n", pkg, packageInfos[pkg].Dir)
		}
		if err := p.Flush(); err != nil {
			return err
		}
	}

	ui.Output("")
	ui.Info(util.Sprintf("${CYAN}${BOLD}Tasks to Run${RESET}"))

	for _, task := range tasksRun {
		taskName := task.TaskID
		if isSinglePackage {
			taskName = util.RootTaskTaskName(taskName)
		}
		ui.Info(util.Sprintf("${BOLD}%s${RESET}", taskName))
		w := tabwriter.NewWriter(os.Stdout, 0, 0, 1, ' ', 0)
		fmt.Fprintln(w, util.Sprintf("  ${GREY}Task\t=\t%s\t${RESET}", task.Task))
		var dependencies []string
		var dependents []string
		if !isSinglePackage {
			fmt.Fprintln(w, util.Sprintf("  ${GREY}Package\t=\t%s\t${RESET}", task.Package))
			dependencies = task.Dependencies
			dependents = task.Dependents
		} else {
			dependencies = make([]string, len(task.Dependencies))
			for i, dependency := range task.Dependencies {
				dependencies[i] = util.StripPackageName(dependency)
			}
			dependents = make([]string, len(task.Dependents))
			for i, dependent := range task.Dependents {
				dependents[i] = util.StripPackageName(dependent)
			}
		}
		fmt.Fprintln(w, util.Sprintf("  ${GREY}Hash\t=\t%s\t${RESET}", task.Hash))
		fmt.Fprintln(w, util.Sprintf("  ${GREY}Cached (Local)\t=\t%s\t${RESET}", strconv.FormatBool(task.CacheState.Local)))
		fmt.Fprintln(w, util.Sprintf("  ${GREY}Cached (Remote)\t=\t%s\t${RESET}", strconv.FormatBool(task.CacheState.Remote)))
		if !isSinglePackage {
			fmt.Fprintln(w, util.Sprintf("  ${GREY}Directory\t=\t%s\t${RESET}", task.Dir))
		}
		fmt.Fprintln(w, util.Sprintf("  ${GREY}Command\t=\t%s\t${RESET}", task.Command))
		fmt.Fprintln(w, util.Sprintf("  ${GREY}Outputs\t=\t%s\t${RESET}", strings.Join(task.Outputs, ", ")))
		fmt.Fprintln(w, util.Sprintf("  ${GREY}Log File\t=\t%s\t${RESET}", task.LogFile))
		fmt.Fprintln(w, util.Sprintf("  ${GREY}Dependencies\t=\t%s\t${RESET}", strings.Join(dependencies, ", ")))
		fmt.Fprintln(w, util.Sprintf("  ${GREY}Dependendents\t=\t%s\t${RESET}", strings.Join(dependents, ", ")))
		if err := w.Flush(); err != nil {
			return err
		}
	}
	return nil
}

// filterSinglePackageGraphForDisplay builds an equivalent graph with package names stripped from tasks.
// Given that this should only be used in a single-package context, all of the package names are expected
// to be //. Also, all nodes are always connected to the root node, so we are not concerned with leaving
// behind any unconnected nodes.
func filterSinglePackageGraphForDisplay(originalGraph *dag.AcyclicGraph) *dag.AcyclicGraph {
	graph := &dag.AcyclicGraph{}
	for _, edge := range originalGraph.Edges() {
		src := util.StripPackageName(edge.Source().(string))
		tgt := util.StripPackageName(edge.Target().(string))
		graph.Add(src)
		graph.Add(tgt)
		graph.Connect(dag.BasicEdge(src, tgt))
	}
	return graph
}

func buildTaskGraphEngine(g *graph.CompleteGraph, rs *runSpec) (*core.Engine, error) {
	engine := core.NewEngine(&g.TopologicalGraph)

	for taskName, taskDefinition := range g.Pipeline {
		deps := make(util.Set)

		isPackageTask := util.IsPackageTask(taskName)

		for _, dependency := range taskDefinition.TaskDependencies {
			// If the current task is a workspace-specific task (including root Task)
			// and its dependency is _also_ a workspace-specific task, we need to add
			// a reference to this dependency directly into the engine.
			// TODO @mehulkar: Why do we need this?
			if isPackageTask && util.IsPackageTask(dependency) {
				err := engine.AddDep(dependency, taskName)
				if err != nil {
					return nil, err
				}
			} else {
				// For non-workspace-specific dependencies, we attach a reference to
				// the task that is added into the engine.
				deps.Add(dependency)
			}
		}

		topoDeps := util.SetFromStrings(taskDefinition.TopologicalDependencies)
		engine.AddTask(&core.Task{
			Name:       taskName,
			TopoDeps:   topoDeps,
			Deps:       deps,
			Persistent: taskDefinition.Persistent,
		})
	}

	if err := engine.Prepare(&core.EngineBuildingOptions{
		Packages:  rs.FilteredPkgs.UnsafeListOfStrings(),
		TaskNames: rs.Targets,
		TasksOnly: rs.Opts.runOpts.only,
	}); err != nil {
		return nil, err
	}

	// Check for cycles in the DAG.
	if err := util.ValidateGraph(engine.TaskGraph); err != nil {
		return nil, fmt.Errorf("Invalid task dependency graph:\n%v", err)
	}

	// Check that no tasks would be blocked by a persistent task
	if err := engine.ValidatePersistentDependencies(g); err != nil {
		return nil, fmt.Errorf("Invalid persistent task dependency:\n%v", err)
	}

	return engine, nil
}

// Opts holds the current run operations configuration
type Opts struct {
	runOpts      runOpts
	cacheOpts    cache.Opts
	runcacheOpts runcache.Opts
	scopeOpts    scope.Opts
}

// runOpts holds the options that control the execution of a turbo run
type runOpts struct {
	// Show a dot graph
	dotGraph string
	// Force execution to be serially one-at-a-time
	concurrency int
	// Whether to execute in parallel (defaults to false)
	parallel bool
	// Whether to emit a perf profile
	profile string
	// If true, continue task executions even if a task fails.
	continueOnError bool
	passThroughArgs []string
	// Restrict execution to only the listed task names. Default false
	only bool
	// Dry run flags
	dryRun     bool
	dryRunJSON bool
	// Graph flags
	graphDot      bool
	graphFile     string
	noDaemon      bool
	singlePackage bool
}

var (
	_profileHelp = `File to write turbo's performance profile output into.
You can load the file up in chrome://tracing to see
which parts of your build were slow.`
	_continueHelp = `Continue execution even if a task exits with an error
or non-zero exit code. The default behavior is to bail`
	_dryRunHelp = `List the packages in scope and the tasks that would be run,
but don't actually run them. Passing --dry=json or
--dry-run=json will render the output in JSON format.`
	_graphHelp = `Generate a graph of the task execution and output to a file when a filename is specified (.svg, .png, .jpg, .pdf, .json, .html).
Outputs dot graph to stdout when if no filename is provided`
	_concurrencyHelp = `Limit the concurrency of task execution. Use 1 for serial (i.e. one-at-a-time) execution.`
	_parallelHelp    = `Execute all tasks in parallel.`
	_onlyHelp        = `Run only the specified tasks, not their dependencies.`
)

func addRunOpts(opts *runOpts, flags *pflag.FlagSet, aliases map[string]string) {
	flags.AddFlag(&pflag.Flag{
		Name:     "concurrency",
		Usage:    _concurrencyHelp,
		DefValue: "10",
		Value: &util.ConcurrencyValue{
			Value: &opts.concurrency,
		},
	})
	flags.BoolVar(&opts.parallel, "parallel", false, _parallelHelp)
	flags.StringVar(&opts.profile, "profile", "", _profileHelp)
	flags.BoolVar(&opts.continueOnError, "continue", false, _continueHelp)
	flags.BoolVar(&opts.only, "only", false, _onlyHelp)
	flags.BoolVar(&opts.noDaemon, "no-daemon", false, "Run without using turbo's daemon process")
	flags.BoolVar(&opts.singlePackage, "single-package", false, "Run turbo in single-package mode")
	// This is a no-op flag, we don't need it anymore
	flags.Bool("experimental-use-daemon", false, "Use the experimental turbo daemon")
	if err := flags.MarkHidden("experimental-use-daemon"); err != nil {
		panic(err)
	}
	if err := flags.MarkHidden("only"); err != nil {
		// fail fast if we've messed up our flag configuration
		panic(err)
	}
	if err := flags.MarkHidden("single-package"); err != nil {
		panic(err)
	}
	aliases["dry"] = "dry-run"
	flags.AddFlag(&pflag.Flag{
		Name:        "dry-run",
		Usage:       _dryRunHelp,
		DefValue:    "",
		NoOptDefVal: _dryRunNoValue,
		Value:       &dryRunValue{opts: opts},
	})
	flags.AddFlag(&pflag.Flag{
		Name:        "graph",
		Usage:       _graphHelp,
		DefValue:    "",
		NoOptDefVal: _graphNoValue,
		Value:       &graphValue{opts: opts},
	})
}

const (
	_graphText      = "graph"
	_graphNoValue   = "stdout"
	_graphTextValue = "true"
)

// graphValue implements a flag that can be treated as a boolean (--graph)
// or a string (--graph=output.svg).
type graphValue struct {
	opts *runOpts
}

var _ pflag.Value = &graphValue{}

func (d *graphValue) String() string {
	if d.opts.graphDot {
		return _graphText
	}
	return d.opts.graphFile
}

func (d *graphValue) Set(value string) error {
	if value == _graphNoValue {
		// this case matches the NoOptDefValue, which is used when the flag
		// is passed, but does not have a value (i.e. boolean flag)
		d.opts.graphDot = true
	} else if value == _graphTextValue {
		// "true" is equivalent to just setting the boolean flag
		d.opts.graphDot = true
	} else {
		d.opts.graphDot = false
		d.opts.graphFile = value
	}
	return nil
}

// Type implements Value.Type, and in this case is used to
// show the alias in the usage test.
func (d *graphValue) Type() string {
	return ""
}

// dry run custom flag
const (
	_dryRunText      = "dry run"
	_dryRunJSONText  = "json"
	_dryRunJSONValue = "Json"
	_dryRunNoValue   = "Stdout"
	_dryRunTextValue = "Text"
)

// dryRunValue implements a flag that can be treated as a boolean (--dry-run)
// or a string (--dry-run=json).
type dryRunValue struct {
	opts *runOpts
}

var _ pflag.Value = &dryRunValue{}

func (d *dryRunValue) String() string {
	if d.opts.dryRunJSON {
		return _dryRunJSONText
	} else if d.opts.dryRun {
		return _dryRunText
	}
	return ""
}

func (d *dryRunValue) Set(value string) error {
	if value == _dryRunJSONValue {
		d.opts.dryRun = true
		d.opts.dryRunJSON = true
	} else if value == _dryRunNoValue {
		// this case matches the NoOptDefValue, which is used when the flag
		// is passed, but does not have a value (i.e. boolean flag)
		d.opts.dryRun = true
	} else if value == _dryRunTextValue {
		// "text" is equivalent to just setting the boolean flag
		d.opts.dryRun = true
	} else {
		return fmt.Errorf("invalid dry-run mode: %v", value)
	}
	return nil
}

// Type implements Value.Type, and in this case is used to
// show the alias in the usage test.
func (d *dryRunValue) Type() string {
	return "/ dry "
}

func getDefaultOptions() *Opts {
	return &Opts{
		runOpts: runOpts{
			concurrency: 10,
		},
	}
}

func (r *run) initAnalyticsClient(ctx gocontext.Context) analytics.Client {
	apiClient := r.base.APIClient
	var analyticsSink analytics.Sink
	if apiClient.IsLinked() {
		analyticsSink = apiClient
	} else {
		r.opts.cacheOpts.SkipRemote = true
		analyticsSink = analytics.NullSink
	}
	analyticsClient := analytics.NewClient(ctx, analyticsSink, r.base.Logger.Named("analytics"))
	return analyticsClient
}

func (r *run) initCache(ctx gocontext.Context, rs *runSpec, analyticsClient analytics.Client) (cache.Cache, error) {
	apiClient := r.base.APIClient
	// Theoretically this is overkill, but bias towards not spamming the console
	once := &sync.Once{}

	return cache.New(rs.Opts.cacheOpts, r.base.RepoRoot, apiClient, analyticsClient, func(_cache cache.Cache, err error) {
		// Currently the HTTP Cache is the only one that can be disabled.
		// With a cache system refactor, we might consider giving names to the caches so
		// we can accurately report them here.
		once.Do(func() {
			r.base.LogWarning("Remote Caching is unavailable", err)
		})
	})
}

func (r *run) executeTasks(ctx gocontext.Context, g *graph.CompleteGraph, rs *runSpec, engine *core.Engine, packageManager *packagemanager.PackageManager, hashes *taskhash.Tracker, startAt time.Time) error {
	analyticsClient := r.initAnalyticsClient(ctx)
	defer analyticsClient.CloseWithTimeout(50 * time.Millisecond)

	useHTTPCache := !rs.Opts.cacheOpts.SkipRemote
	if useHTTPCache {
		r.base.UI.Info(ui.Dim("• Remote caching enabled"))
	} else {
		r.base.UI.Info(ui.Dim("• Remote caching disabled"))
	}

	turboCache, err := r.initCache(ctx, rs, analyticsClient)
	if err != nil {
		if errors.Is(err, cache.ErrNoCachesEnabled) {
			r.base.LogWarning("No caches are enabled. You can try \"turbo login\", \"turbo link\", or ensuring you are not passing --remote-only to enable caching", nil)
		} else {
			return errors.Wrap(err, "failed to set up caching")
		}
	}
	defer func() {
		_ = spinner.WaitFor(ctx, turboCache.Shutdown, r.base.UI, "...writing to cache...", 1500*time.Millisecond)
	}()
	colorCache := colorcache.New()
	runState := NewRunState(startAt, rs.Opts.runOpts.profile)
	runCache := runcache.New(turboCache, r.base.RepoRoot, rs.Opts.runcacheOpts, colorCache)

	ec := &execContext{
		colorCache:      colorCache,
		runState:        runState,
		rs:              rs,
		ui:              &cli.ConcurrentUi{Ui: r.base.UI},
		runCache:        runCache,
		logger:          r.base.Logger,
		packageManager:  packageManager,
		processes:       r.processes,
		taskHashes:      hashes,
		repoRoot:        r.base.RepoRoot,
		isSinglePackage: r.opts.runOpts.singlePackage,
	}

	// run the thing
	execOpts := core.EngineExecutionOptions{
		Parallel:    rs.Opts.runOpts.parallel,
		Concurrency: rs.Opts.runOpts.concurrency,
	}

	execFunc := func(ctx gocontext.Context, packageTask *nodes.PackageTask) error {
		deps := engine.TaskGraph.DownEdges(packageTask.TaskID)
		// deps here are passed in to calculate the task hash
		return ec.exec(ctx, packageTask, deps)
	}

	visitorFn := g.GetPackageTaskVisitor(ctx, execFunc)
	errs := engine.Execute(visitorFn, execOpts)

	// Track if we saw any child with a non-zero exit code
	exitCode := 0
	exitCodeErr := &process.ChildExit{}

	for _, err := range errs {
		if errors.As(err, &exitCodeErr) {
			if exitCodeErr.ExitCode > exitCode {
				exitCode = exitCodeErr.ExitCode
			}
		} else if exitCode == 0 {
			// We hit some error, it shouldn't be exit code 0
			exitCode = 1
		}
		r.base.UI.Error(err.Error())
	}

	if err := runState.Close(r.base.UI, rs.Opts.runOpts.profile); err != nil {
		return errors.Wrap(err, "error with profiler")
	}
	if exitCode != 0 {
		return &process.ChildExit{
			ExitCode: exitCode,
		}
	}
	return nil
}

type hashedTask struct {
	TaskID          string           `json:"taskId"`
	Task            string           `json:"task"`
	Package         string           `json:"package"`
	Hash            string           `json:"hash"`
	CacheState      cache.ItemStatus `json:"cacheState"`
	Command         string           `json:"command"`
	Outputs         []string         `json:"outputs"`
	ExcludedOutputs []string         `json:"excludedOutputs"`
	LogFile         string           `json:"logFile"`
	Dir             string           `json:"directory"`
	Dependencies    []string         `json:"dependencies"`
	Dependents      []string         `json:"dependents"`
}

func (ht *hashedTask) toSinglePackageTask() hashedSinglePackageTask {
	dependencies := make([]string, len(ht.Dependencies))
	for i, depencency := range ht.Dependencies {
		dependencies[i] = util.StripPackageName(depencency)
	}
	dependents := make([]string, len(ht.Dependents))
	for i, dependent := range ht.Dependents {
		dependents[i] = util.StripPackageName(dependent)
	}
	return hashedSinglePackageTask{
		Task:         util.RootTaskTaskName(ht.TaskID),
		Hash:         ht.Hash,
		Command:      ht.Command,
		Outputs:      ht.Outputs,
		LogFile:      ht.LogFile,
		Dependencies: dependencies,
		Dependents:   dependents,
	}
}

type hashedSinglePackageTask struct {
	Task            string   `json:"task"`
	Hash            string   `json:"hash"`
	Command         string   `json:"command"`
	Outputs         []string `json:"outputs"`
	ExcludedOutputs []string `json:"excludedOutputs"`
	LogFile         string   `json:"logFile"`
	Dependencies    []string `json:"dependencies"`
	Dependents      []string `json:"dependents"`
}

func (r *run) executeDryRun(ctx gocontext.Context, engine *core.Engine, g *graph.CompleteGraph, taskHashes *taskhash.Tracker, rs *runSpec) ([]hashedTask, error) {
	analyticsClient := r.initAnalyticsClient(ctx)
	defer analyticsClient.CloseWithTimeout(50 * time.Millisecond)
	turboCache, err := r.initCache(ctx, rs, analyticsClient)
	defer turboCache.Shutdown()

	if err != nil {
		if errors.Is(err, cache.ErrNoCachesEnabled) {
			r.base.LogWarning("No caches are enabled. You can try \"turbo login\", \"turbo link\", or ensuring you are not passing --remote-only to enable caching", nil)
		} else {
			return nil, errors.Wrap(err, "failed to set up caching")
		}
	}

	taskIDs := []hashedTask{}

	errs := engine.Execute(g.GetPackageTaskVisitor(ctx, func(ctx gocontext.Context, packageTask *nodes.PackageTask) error {
		passThroughArgs := rs.ArgsForTask(packageTask.Task)
		deps := engine.TaskGraph.DownEdges(packageTask.TaskID)
		hash, err := taskHashes.CalculateTaskHash(packageTask, deps, r.base.Logger, passThroughArgs)
		if err != nil {
			return err
		}
		command, ok := packageTask.Command()
		if !ok {
			command = "<NONEXISTENT>"
		}
		isRootTask := packageTask.PackageName == util.RootPkgName
		if isRootTask && commandLooksLikeTurbo(command) {
			return fmt.Errorf("root task %v (%v) looks like it invokes turbo and might cause a loop", packageTask.Task, command)
		}
		ancestors, err := engine.TaskGraph.Ancestors(packageTask.TaskID)
		if err != nil {
			return err
		}
		stringAncestors := []string{}
		for _, dep := range ancestors {
			// Don't leak out internal ROOT_NODE_NAME nodes, which are just placeholders
			if !strings.Contains(dep.(string), core.ROOT_NODE_NAME) {
				stringAncestors = append(stringAncestors, dep.(string))
			}
		}
		descendents, err := engine.TaskGraph.Descendents(packageTask.TaskID)
		if err != nil {
			return err
		}
		stringDescendents := []string{}
		for _, dep := range descendents {
			// Don't leak out internal ROOT_NODE_NAME nodes, which are just placeholders
			if !strings.Contains(dep.(string), core.ROOT_NODE_NAME) {
				stringDescendents = append(stringDescendents, dep.(string))
			}
		}
		sort.Strings(stringDescendents)

		itemStatus, err := turboCache.Exists(hash)
		if err != nil {
			return err
		}

		taskIDs = append(taskIDs, hashedTask{
			TaskID:          packageTask.TaskID,
			Task:            packageTask.Task,
			Package:         packageTask.PackageName,
			Hash:            hash,
			CacheState:      itemStatus,
			Command:         command,
			Dir:             packageTask.Pkg.Dir.ToString(),
			Outputs:         packageTask.TaskDefinition.Outputs.Inclusions,
			ExcludedOutputs: packageTask.TaskDefinition.Outputs.Exclusions,
			LogFile:         packageTask.RepoRelativeLogFile(),
			Dependencies:    stringAncestors,
			Dependents:      stringDescendents,
		})

		return nil
	}), core.EngineExecutionOptions{
		Concurrency: 1,
		Parallel:    false,
	})
	if len(errs) > 0 {
		for _, err := range errs {
			r.base.UI.Error(err.Error())
		}
		return nil, errors.New("errors occurred during dry-run graph traversal")
	}
	return taskIDs, nil
}

var _isTurbo = regexp.MustCompile(fmt.Sprintf("(?:^|%v|\\s)turbo(?:$|\\s)", regexp.QuoteMeta(string(filepath.Separator))))

func commandLooksLikeTurbo(command string) bool {
	return _isTurbo.MatchString(command)
}

func validateTasks(pipeline fs.Pipeline, tasks []string) error {
	for _, task := range tasks {
		if !pipeline.HasTask(task) {
			return fmt.Errorf("task `%v` not found in turbo `pipeline` in \"turbo.json\". Are you sure you added it?", task)
		}
	}
	return nil
}

type execContext struct {
	colorCache      *colorcache.ColorCache
	runState        *RunState
	rs              *runSpec
	ui              cli.Ui
	runCache        *runcache.RunCache
	logger          hclog.Logger
	packageManager  *packagemanager.PackageManager
	processes       *process.Manager
	taskHashes      *taskhash.Tracker
	repoRoot        turbopath.AbsoluteSystemPath
	isSinglePackage bool
}

func (ec *execContext) logError(log hclog.Logger, prefix string, err error) {
	ec.logger.Error(prefix, "error", err)

	if prefix != "" {
		prefix += ": "
	}

	ec.ui.Error(fmt.Sprintf("%s%s%s", ui.ERROR_PREFIX, prefix, color.RedString(" %v", err)))
}

func (ec *execContext) exec(ctx gocontext.Context, packageTask *nodes.PackageTask, deps dag.Set) error {
	cmdTime := time.Now()

	prefix := packageTask.OutputPrefix(ec.isSinglePackage)
	prettyPrefix := ec.colorCache.PrefixWithColor(packageTask.PackageName, prefix)

	progressLogger := ec.logger.Named("")
	progressLogger.Debug("start")

	// Setup tracer
	tracer := ec.runState.Run(packageTask.TaskID)

	passThroughArgs := ec.rs.ArgsForTask(packageTask.Task)
	hash, err := ec.taskHashes.CalculateTaskHash(packageTask, deps, ec.logger, passThroughArgs)
	ec.logger.Debug("task hash", "value", hash)
	if err != nil {
		ec.ui.Error(fmt.Sprintf("Hashing error: %v", err))
		// @TODO probably should abort fatally???
	}
	// TODO(gsoltis): if/when we fix https://github.com/vercel/turbo/issues/937
	// the following block should never get hit. In the meantime, keep it after hashing
	// so that downstream tasks can count on the hash existing
	//
	// bail if the script doesn't exist
	if _, ok := packageTask.Command(); !ok {
		progressLogger.Debug("no task in package, skipping")
		progressLogger.Debug("done", "status", "skipped", "duration", time.Since(cmdTime))
		return nil
	}
	// Cache ---------------------------------------------
	taskCache := ec.runCache.TaskCache(packageTask, hash)
	// Create a logger for replaying
	prefixedUI := &cli.PrefixedUi{
		Ui:           ec.ui,
		OutputPrefix: prettyPrefix,
		InfoPrefix:   prettyPrefix,
		ErrorPrefix:  prettyPrefix,
		WarnPrefix:   prettyPrefix,
	}
	hit, err := taskCache.RestoreOutputs(ctx, prefixedUI, progressLogger)
	if err != nil {
		prefixedUI.Error(fmt.Sprintf("error fetching from cache: %s", err))
	} else if hit {
		tracer(TargetCached, nil)
		return nil
	}

	// Setup command execution
	argsactual := append([]string{"run"}, packageTask.Task)
	if len(passThroughArgs) > 0 {
		// This will be either '--' or a typed nil
		argsactual = append(argsactual, ec.packageManager.ArgSeparator...)
		argsactual = append(argsactual, passThroughArgs...)
	}

	cmd := exec.Command(ec.packageManager.Command, argsactual...)
	// TODO: repoRoot probably should be AbsoluteSystemPath, but it's Join method
	// takes a RelativeSystemPath. Resolve during migration from turbopath.AbsoluteSystemPath to
	// AbsoluteSystemPath
	cmd.Dir = ec.repoRoot.UntypedJoin(packageTask.Pkg.Dir.ToStringDuringMigration()).ToString()
	envs := fmt.Sprintf("TURBO_HASH=%v", hash)
	cmd.Env = append(os.Environ(), envs)

	// Setup stdout/stderr
	// If we are not caching anything, then we don't need to write logs to disk
	// be careful about this conditional given the default of cache = true
	writer, err := taskCache.OutputWriter(prettyPrefix)
	if err != nil {
		tracer(TargetBuildFailed, err)
		ec.logError(progressLogger, prettyPrefix, err)
		if !ec.rs.Opts.runOpts.continueOnError {
			os.Exit(1)
		}
	}

	// Create a logger
	logger := log.New(writer, "", 0)
	// Setup a streamer that we'll pipe cmd.Stdout to
	logStreamerOut := logstreamer.NewLogstreamer(logger, prettyPrefix, false)
	// Setup a streamer that we'll pipe cmd.Stderr to.
	logStreamerErr := logstreamer.NewLogstreamer(logger, prettyPrefix, false)
	cmd.Stderr = logStreamerErr
	cmd.Stdout = logStreamerOut
	// Flush/Reset any error we recorded
	logStreamerErr.FlushRecord()
	logStreamerOut.FlushRecord()

	closeOutputs := func() error {
		var closeErrors []error

		if err := logStreamerOut.Close(); err != nil {
			closeErrors = append(closeErrors, errors.Wrap(err, "log stdout"))
		}
		if err := logStreamerErr.Close(); err != nil {
			closeErrors = append(closeErrors, errors.Wrap(err, "log stderr"))
		}

		if err := writer.Close(); err != nil {
			closeErrors = append(closeErrors, errors.Wrap(err, "log file"))
		}
		if len(closeErrors) > 0 {
			msgs := make([]string, len(closeErrors))
			for i, err := range closeErrors {
				msgs[i] = err.Error()
			}
			return fmt.Errorf("could not flush log output: %v", strings.Join(msgs, ", "))
		}
		return nil
	}

	// Run the command
	if err := ec.processes.Exec(cmd); err != nil {
		// close off our outputs. We errored, so we mostly don't care if we fail to close
		_ = closeOutputs()
		// if we already know we're in the process of exiting,
		// we don't need to record an error to that effect.
		if errors.Is(err, process.ErrClosing) {
			return nil
		}
		tracer(TargetBuildFailed, err)
		progressLogger.Error(fmt.Sprintf("Error: command finished with error: %v", err))
		if !ec.rs.Opts.runOpts.continueOnError {
			prefixedUI.Error(fmt.Sprintf("ERROR: command finished with error: %s", err))
			ec.processes.Close()
		} else {
			prefixedUI.Warn("command finished with error, but continuing...")
		}

		// If there was an error, flush the buffered output
		taskCache.OnError(prefixedUI, progressLogger)

		return err
	}

	duration := time.Since(cmdTime)
	// Close off our outputs and cache them
	if err := closeOutputs(); err != nil {
		ec.logError(progressLogger, "", err)
	} else {
		if err = taskCache.SaveOutputs(ctx, progressLogger, prefixedUI, int(duration.Milliseconds())); err != nil {
			ec.logError(progressLogger, "", fmt.Errorf("error caching output: %w", err))
		}
	}

	// Clean up tracing
	tracer(TargetBuilt, nil)
	progressLogger.Debug("done", "status", "complete", "duration", duration)
	return nil
}<|MERGE_RESOLUTION|>--- conflicted
+++ resolved
@@ -82,7 +82,6 @@
 Arguments passed after '--' will be passed through to the named tasks.
 `
 
-<<<<<<< HEAD
 // RunRun executes the run command
 func RunRun(ctx gocontext.Context, helper *cmdutil.Helper, signalWatcher *signals.Watcher, executionState *turbostate.CLIExecutionStateFromRust) error {
 	args := executionState.ParsedArgs
@@ -97,42 +96,6 @@
 	opts, err := optsFromExecutionState(executionState)
 	if err != nil {
 		return err
-=======
-// GetCmd returns the run command
-func GetCmd(helper *cmdutil.Helper, signalWatcher *signals.Watcher) *cobra.Command {
-	var opts *Opts
-	var flags *pflag.FlagSet
-
-	cmd := &cobra.Command{
-		Use:                   "run <task> [...<task>] [<flags>] -- <args passed to tasks>",
-		Short:                 "Run tasks across projects in your monorepo",
-		Long:                  _cmdLong,
-		SilenceUsage:          true,
-		SilenceErrors:         true,
-		DisableFlagsInUseLine: true,
-		RunE: func(cmd *cobra.Command, args []string) error {
-			flagSet := config.FlagSet{FlagSet: cmd.Flags()}
-			base, err := helper.GetCmdBase(flagSet)
-			if err != nil {
-				return err
-			}
-			tasks, passThroughArgs := parseTasksAndPassthroughArgs(args, flags)
-			if len(tasks) == 0 {
-				return errors.New("at least one task must be specified")
-			}
-			_, packageMode := packagemanager.InferRoot(base.RepoRoot)
-			opts.runOpts.singlePackage = packageMode == packagemanager.Single
-
-			opts.runOpts.passThroughArgs = passThroughArgs
-			run := configureRun(base, opts, signalWatcher)
-			ctx := cmd.Context()
-			if err := run.run(ctx, tasks); err != nil {
-				base.LogError("run failed: %v", err)
-				return err
-			}
-			return nil
-		},
->>>>>>> e59e0328
 	}
 
 	opts.runOpts.singlePackage = executionState.RepoState.Mode == "SinglePackage"
