package run

import (
	gocontext "context"
	"fmt"
<<<<<<< HEAD

	"log"
=======
>>>>>>> 1e3b1b17
	"os"
	"sort"
	"sync"
	"time"

<<<<<<< HEAD
	"github.com/pyr-sh/dag"
=======
	"github.com/spf13/cobra"
>>>>>>> 1e3b1b17
	"github.com/spf13/pflag"
	"github.com/vercel/turbo/cli/internal/analytics"
	"github.com/vercel/turbo/cli/internal/cache"
	"github.com/vercel/turbo/cli/internal/cmdutil"
<<<<<<< HEAD
	"github.com/vercel/turbo/cli/internal/colorcache"
=======
	"github.com/vercel/turbo/cli/internal/config"
>>>>>>> 1e3b1b17
	"github.com/vercel/turbo/cli/internal/context"
	"github.com/vercel/turbo/cli/internal/core"
	"github.com/vercel/turbo/cli/internal/daemon"
	"github.com/vercel/turbo/cli/internal/daemonclient"
	"github.com/vercel/turbo/cli/internal/fs"
	"github.com/vercel/turbo/cli/internal/graph"
	"github.com/vercel/turbo/cli/internal/packagemanager"
	"github.com/vercel/turbo/cli/internal/process"
	"github.com/vercel/turbo/cli/internal/runcache"
	"github.com/vercel/turbo/cli/internal/scm"
	"github.com/vercel/turbo/cli/internal/scope"
	"github.com/vercel/turbo/cli/internal/signals"
	"github.com/vercel/turbo/cli/internal/taskhash"
<<<<<<< HEAD
	"github.com/vercel/turbo/cli/internal/turbopath"
	"github.com/vercel/turbo/cli/internal/turbostate"
=======
>>>>>>> 1e3b1b17
	"github.com/vercel/turbo/cli/internal/ui"
	"github.com/vercel/turbo/cli/internal/util"

	"github.com/pkg/errors"
)

var _cmdLong = `
Run tasks across projects in your monorepo.

By default, turbo executes tasks in topological order (i.e.
dependencies first) and then caches the results. Re-running commands for
tasks already in the cache will skip re-execution and immediately move
artifacts from the cache into the correct output folders (as if the task
occurred again).

Arguments passed after '--' will be passed through to the named tasks.
`

<<<<<<< HEAD
// ExecuteRun executes the run command
func ExecuteRun(ctx gocontext.Context, helper *cmdutil.Helper, signalWatcher *signals.Watcher, executionState *turbostate.CLIExecutionStateFromRust) error {
	args := executionState.ParsedArgs
	base, err := helper.GetCmdBase(args)
	if err != nil {
		return err
	}
	tasks, passThroughArgs := parseTasksAndPassthroughArgsFromRust(&args)
	if len(tasks) == 0 {
		return errors.New("at least one task must be specified")
	}
	opts, err := optsFromExecutionState(executionState)
	if err != nil {
		return err
=======
// GetCmd returns the run command
func GetCmd(helper *cmdutil.Helper, signalWatcher *signals.Watcher) *cobra.Command {
	var opts *Opts
	var flags *pflag.FlagSet

	cmd := &cobra.Command{
		Use:                   "run <task> [...<task>] [<flags>] -- <args passed to tasks>",
		Short:                 "Run tasks across projects in your monorepo",
		Long:                  _cmdLong,
		SilenceUsage:          true,
		SilenceErrors:         true,
		DisableFlagsInUseLine: true,
		RunE: func(cmd *cobra.Command, args []string) error {
			flagSet := config.FlagSet{FlagSet: cmd.Flags()}
			base, err := helper.GetCmdBase(flagSet)
			if err != nil {
				return err
			}
			tasks, passThroughArgs := parseTasksAndPassthroughArgs(args, flags)
			if len(tasks) == 0 {
				return errors.New("at least one task must be specified")
			}

			_, packageMode := packagemanager.InferRoot(base.RepoRoot)

			opts.runOpts.singlePackage = packageMode == packagemanager.Single
			opts.runOpts.passThroughArgs = passThroughArgs

			run := configureRun(base, opts, signalWatcher)
			ctx := cmd.Context()
			if err := run.run(ctx, tasks); err != nil {
				base.LogError("run failed: %v", err)
				return err
			}
			return nil
		},
>>>>>>> 1e3b1b17
	}

	opts.runOpts.singlePackage = executionState.RepoState.Mode == "SinglePackage"

	opts.runOpts.passThroughArgs = passThroughArgs
	run := configureRun(base, opts, signalWatcher)
	if err := run.run(ctx, tasks); err != nil {
		base.LogError("run failed: %v", err)
		return err
	}
	return nil
}

func parseTasksAndPassthroughArgs(remainingArgs []string, flags *pflag.FlagSet) ([]string, []string) {
	if argSplit := flags.ArgsLenAtDash(); argSplit != -1 {
		return remainingArgs[:argSplit], remainingArgs[argSplit:]
	}
	return remainingArgs, nil
}

func parseTasksAndPassthroughArgsFromRust(args *turbostate.ParsedArgsFromRust) ([]string, []string) {
	for i, task := range args.Command.Run.Tasks {
		if task == "--" {
			var tasks []string
			var passthroughArgs []string
			// If the `--` has arguments after it, we set passthroughArgs to them
			if i < len(args.Command.Run.Tasks)-1 {
				passthroughArgs = args.Command.Run.Tasks[(i + 1):]
			}
			if i > 0 {
				tasks = args.Command.Run.Tasks[0:(i - 1)]
			}

			return tasks, passthroughArgs
		}
	}
	return args.Command.Run.Tasks, nil
}

func optsFromExecutionState(executionState *turbostate.CLIExecutionStateFromRust) (*Opts, error) {
	runPayload := executionState.ParsedArgs.Command.Run
	opts := getDefaultOptions()
	// aliases := make(map[string]string)
	// Scope flags
	opts.scopeOpts.FilterPatterns = runPayload.Filter
	opts.scopeOpts.IgnorePatterns = runPayload.Ignore
	opts.scopeOpts.GlobalDepPatterns = runPayload.GlobalDeps

	// Cache flags
	opts.cacheOpts.SkipFilesystem = runPayload.RemoteOnly
	opts.cacheOpts.OverrideDir = runPayload.CacheDir
	opts.cacheOpts.Workers = runPayload.CacheWorkers

	// Runcache flags
	opts.runcacheOpts.SkipReads = runPayload.Force
	opts.runcacheOpts.SkipWrites = runPayload.NoCache

	err := opts.runcacheOpts.SetTaskOutputMode(runPayload.OutputLogs)
	if err != nil {
		return nil, err
	}

	// Run flags
	if runPayload.Concurrency != "" {
		concurrency, err := util.ParseConcurrency(runPayload.Concurrency)
		if err != nil {
			return nil, err
		}
		opts.runOpts.concurrency = concurrency
	}
	opts.runOpts.parallel = runPayload.Parallel
	opts.runOpts.profile = runPayload.Profile
	opts.runOpts.continueOnError = runPayload.ContinueExecution
	opts.runOpts.only = runPayload.Only
	opts.runOpts.noDaemon = runPayload.NoDaemon
	opts.runOpts.singlePackage = runPayload.SinglePackage || (executionState.RepoState.Mode == "SinglePackage")

	if runPayload.Graph == _graphNoValue || runPayload.Graph == _graphTextValue {
		opts.runOpts.graphDot = true
	} else {
		opts.runOpts.graphDot = false
		opts.runOpts.graphFile = runPayload.Graph
	}

	if runPayload.DryRun != "" {
		if runPayload.DryRun == _dryRunJSONValue {
			opts.runOpts.dryRunJSON = true
		}

		if runPayload.DryRun == _dryRunTextValue || runPayload.DryRun == _dryRunJSONValue || runPayload.DryRun == _dryRunNoValue {
			opts.runOpts.dryRun = true
		} else {
			return nil, fmt.Errorf("invalid dry-run mode: %v", runPayload.DryRun)
		}
	}

	return opts, nil
}

func optsFromFlags(flags *pflag.FlagSet) *Opts {
	opts := getDefaultOptions()
	aliases := make(map[string]string)
	scope.AddFlags(&opts.scopeOpts, flags)
	addRunOpts(&opts.runOpts, flags, aliases)
	cache.AddFlags(&opts.cacheOpts, flags)
	runcache.AddFlags(&opts.runcacheOpts, flags)
	flags.SetNormalizeFunc(func(f *pflag.FlagSet, name string) pflag.NormalizedName {
		if alias, ok := aliases[name]; ok {
			return pflag.NormalizedName(alias)
		}
		return pflag.NormalizedName(name)
	})
	return opts
}

func configureRun(base *cmdutil.CmdBase, opts *Opts, signalWatcher *signals.Watcher) *run {
	if os.Getenv("TURBO_FORCE") == "true" {
		opts.runcacheOpts.SkipReads = true
	}

	if os.Getenv("TURBO_REMOTE_ONLY") == "true" {
		opts.cacheOpts.SkipFilesystem = true
	}

	processes := process.NewManager(base.Logger.Named("processes"))
	signalWatcher.AddOnClose(processes.Close)
	return &run{
		base:      base,
		opts:      opts,
		processes: processes,
	}
}

type run struct {
	base      *cmdutil.CmdBase
	opts      *Opts
	processes *process.Manager
}

func (r *run) run(ctx gocontext.Context, targets []string) error {
	startAt := time.Now()
	packageJSONPath := r.base.RepoRoot.UntypedJoin("package.json")
	rootPackageJSON, err := fs.ReadPackageJSON(packageJSONPath)
	if err != nil {
		return fmt.Errorf("failed to read package.json: %w", err)
	}
	turboJSON, err := fs.LoadTurboConfig(r.base.RepoRoot, rootPackageJSON, r.opts.runOpts.singlePackage)
	if err != nil {
		return err
	}

	// TODO: these values come from a config file, hopefully viper can help us merge these
	r.opts.cacheOpts.RemoteCacheOpts = turboJSON.RemoteCacheOptions

	var pkgDepGraph *context.Context
	if r.opts.runOpts.singlePackage {
		pkgDepGraph, err = context.SinglePackageGraph(r.base.RepoRoot, rootPackageJSON)
	} else {
		pkgDepGraph, err = context.BuildPackageGraph(r.base.RepoRoot, rootPackageJSON)
	}
	if err != nil {
		var warnings *context.Warnings
		if errors.As(err, &warnings) {
			r.base.LogWarning("Issues occurred when constructing package graph. Turbo will function, but some features may not be available", err)
		} else {
			return err
		}
	}

	if ui.IsCI && !r.opts.runOpts.noDaemon {
		r.base.Logger.Info("skipping turbod since we appear to be in a non-interactive context")
	} else if !r.opts.runOpts.noDaemon {
		turbodClient, err := daemon.GetClient(ctx, r.base.RepoRoot, r.base.Logger, r.base.TurboVersion, daemon.ClientOpts{})
		if err != nil {
			r.base.LogWarning("", errors.Wrap(err, "failed to contact turbod. Continuing in standalone mode"))
		} else {
			defer func() { _ = turbodClient.Close() }()
			r.base.Logger.Debug("running in daemon mode")
			daemonClient := daemonclient.New(turbodClient)
			r.opts.runcacheOpts.OutputWatcher = daemonClient
		}
	}

	if err := util.ValidateGraph(&pkgDepGraph.TopologicalGraph); err != nil {
		return errors.Wrap(err, "Invalid package dependency graph")
	}

	pipeline := turboJSON.Pipeline
	if err := validateTasks(pipeline, targets); err != nil {
		return err
	}

	scmInstance, err := scm.FromInRepo(r.base.RepoRoot)
	if err != nil {
		if errors.Is(err, scm.ErrFallback) {
			r.base.LogWarning("", err)
		} else {
			return errors.Wrap(err, "failed to create SCM")
		}
	}
	filteredPkgs, isAllPackages, err := scope.ResolvePackages(&r.opts.scopeOpts, r.base.RepoRoot.ToStringDuringMigration(), scmInstance, pkgDepGraph, r.base.UI, r.base.Logger)
	if err != nil {
		return errors.Wrap(err, "failed to resolve packages to run")
	}
	if isAllPackages {
		// if there is a root task for any of our targets, we need to add it
		for _, target := range targets {
			key := util.RootTaskID(target)
			if _, ok := pipeline[key]; ok {
				filteredPkgs.Add(util.RootPkgName)
				// we only need to know we're running a root task once to add it for consideration
				break
			}
		}
	}
	globalHash, err := calculateGlobalHash(
		r.base.RepoRoot,
		rootPackageJSON,
		pipeline,
		turboJSON.GlobalEnv,
		turboJSON.GlobalDeps,
		pkgDepGraph.PackageManager,
		pkgDepGraph.Lockfile,
		r.base.Logger,
		os.Environ(),
	)
	if err != nil {
		return fmt.Errorf("failed to calculate global hash: %v", err)
	}
	r.base.Logger.Debug("global hash", "value", globalHash)
	r.base.Logger.Debug("local cache folder", "path", r.opts.cacheOpts.OverrideDir)

	// TODO: consolidate some of these arguments
	g := &graph.CompleteGraph{
		TopologicalGraph: pkgDepGraph.TopologicalGraph,
		Pipeline:         pipeline,
		PackageInfos:     pkgDepGraph.PackageInfos,
		GlobalHash:       globalHash,
		RootNode:         pkgDepGraph.RootNode,
	}
	rs := &runSpec{
		Targets:      targets,
		FilteredPkgs: filteredPkgs,
		Opts:         r.opts,
	}
	packageManager := pkgDepGraph.PackageManager

	vertexSet := make(util.Set)
	for _, v := range g.TopologicalGraph.Vertices() {
		vertexSet.Add(v)
	}

	engine, err := buildTaskGraphEngine(g, rs)

	if err != nil {
		return errors.Wrap(err, "error preparing engine")
	}
	tracker := taskhash.NewTracker(g.RootNode, g.GlobalHash, g.Pipeline, g.PackageInfos)
	err = tracker.CalculateFileHashes(engine.TaskGraph.Vertices(), rs.Opts.runOpts.concurrency, r.base.RepoRoot)
	if err != nil {
		return errors.Wrap(err, "error hashing package files")
	}

	// If we are running in parallel, then we remove all the edges in the graph
	// except for the root. Rebuild the task graph for backwards compatibility.
	// We still use dependencies specified by the pipeline configuration.
	if rs.Opts.runOpts.parallel {
		for _, edge := range g.TopologicalGraph.Edges() {
			if edge.Target() != g.RootNode {
				g.TopologicalGraph.RemoveEdge(edge)
			}
		}
		engine, err = buildTaskGraphEngine(g, rs)
		if err != nil {
			return errors.Wrap(err, "error preparing engine")
		}
	}

	// Graph Run
	if rs.Opts.runOpts.graphFile != "" || rs.Opts.runOpts.graphDot {
		return GraphRun(ctx, rs, engine, r.base)
	}

	packagesInScope := rs.FilteredPkgs.UnsafeListOfStrings()
	sort.Strings(packagesInScope)
	// Initiate analytics and cache
	analyticsClient := r.initAnalyticsClient(ctx)
	defer analyticsClient.CloseWithTimeout(50 * time.Millisecond)
	turboCache, err := r.initCache(ctx, rs, analyticsClient)

	if err != nil {
		if errors.Is(err, cache.ErrNoCachesEnabled) {
			r.base.UI.Warn("No caches are enabled. You can try \"turbo login\", \"turbo link\", or ensuring you are not passing --remote-only to enable caching")
		} else {
			return errors.Wrap(err, "failed to set up caching")
		}
	}

	// Dry Run
	if rs.Opts.runOpts.dryRun {
		return DryRun(
			ctx,
			g,
			rs,
			engine,
			tracker,
			turboCache,
			packagesInScope,
			r.base,
		)
	}

	// Regular run

	return RealRun(
		ctx,
		g,
		rs,
		engine,
		tracker,
		turboCache,
		packagesInScope,
		r.base,
		// Extra arg only for regular runs, dry-run doesn't get this
		packageManager,
		startAt,
		r.processes,
	)
}

func (r *run) initAnalyticsClient(ctx gocontext.Context) analytics.Client {
	apiClient := r.base.APIClient
	var analyticsSink analytics.Sink
	if apiClient.IsLinked() {
		analyticsSink = apiClient
	} else {
		r.opts.cacheOpts.SkipRemote = true
		analyticsSink = analytics.NullSink
	}
	analyticsClient := analytics.NewClient(ctx, analyticsSink, r.base.Logger.Named("analytics"))
	return analyticsClient
}

func (r *run) initCache(ctx gocontext.Context, rs *runSpec, analyticsClient analytics.Client) (cache.Cache, error) {
	apiClient := r.base.APIClient
	// Theoretically this is overkill, but bias towards not spamming the console
	once := &sync.Once{}

	return cache.New(rs.Opts.cacheOpts, r.base.RepoRoot, apiClient, analyticsClient, func(_cache cache.Cache, err error) {
		// Currently the HTTP Cache is the only one that can be disabled.
		// With a cache system refactor, we might consider giving names to the caches so
		// we can accurately report them here.
		once.Do(func() {
			r.base.LogWarning("Remote Caching is unavailable", err)
		})
	})
}

func buildTaskGraphEngine(g *graph.CompleteGraph, rs *runSpec) (*core.Engine, error) {
	engine := core.NewEngine(&g.TopologicalGraph)

	for taskName, taskDefinition := range g.Pipeline {
		deps := make(util.Set)

		isPackageTask := util.IsPackageTask(taskName)

		for _, dependency := range taskDefinition.TaskDependencies {
			// If the current task is a workspace-specific task (including root Task)
			// and its dependency is _also_ a workspace-specific task, we need to add
			// a reference to this dependency directly into the engine.
			// TODO @mehulkar: Why do we need this?
			if isPackageTask && util.IsPackageTask(dependency) {
				err := engine.AddDep(dependency, taskName)
				if err != nil {
					return nil, err
				}
			} else {
				// For non-workspace-specific dependencies, we attach a reference to
				// the task that is added into the engine.
				deps.Add(dependency)
			}
		}

		topoDeps := util.SetFromStrings(taskDefinition.TopologicalDependencies)
		engine.AddTask(&core.Task{
			Name:       taskName,
			TopoDeps:   topoDeps,
			Deps:       deps,
			Persistent: taskDefinition.Persistent,
		})
	}

	if err := engine.Prepare(&core.EngineBuildingOptions{
		Packages:  rs.FilteredPkgs.UnsafeListOfStrings(),
		TaskNames: rs.Targets,
		TasksOnly: rs.Opts.runOpts.only,
	}); err != nil {
		return nil, err
	}

	// Check for cycles in the DAG.
	if err := util.ValidateGraph(engine.TaskGraph); err != nil {
		return nil, fmt.Errorf("Invalid task dependency graph:\n%v", err)
	}

	// Check that no tasks would be blocked by a persistent task
	if err := engine.ValidatePersistentDependencies(g); err != nil {
		return nil, fmt.Errorf("Invalid persistent task dependency:\n%v", err)
	}

	return engine, nil
}

var (
	_profileHelp = `File to write turbo's performance profile output into.
You can load the file up in chrome://tracing to see
which parts of your build were slow.`
	_continueHelp = `Continue execution even if a task exits with an error
or non-zero exit code. The default behavior is to bail`
	_dryRunHelp = `List the packages in scope and the tasks that would be run,
but don't actually run them. Passing --dry=json or
--dry-run=json will render the output in JSON format.`
	_graphHelp = `Generate a graph of the task execution and output to a file when a filename is specified (.svg, .png, .jpg, .pdf, .json, .html).
Outputs dot graph to stdout when if no filename is provided`
	_concurrencyHelp = `Limit the concurrency of task execution. Use 1 for serial (i.e. one-at-a-time) execution.`
	_parallelHelp    = `Execute all tasks in parallel.`
	_onlyHelp        = `Run only the specified tasks, not their dependencies.`
)

func addRunOpts(opts *runOpts, flags *pflag.FlagSet, aliases map[string]string) {
	flags.AddFlag(&pflag.Flag{
		Name:     "concurrency",
		Usage:    _concurrencyHelp,
		DefValue: "10",
		Value: &util.ConcurrencyValue{
			Value: &opts.concurrency,
		},
	})
	flags.BoolVar(&opts.parallel, "parallel", false, _parallelHelp)
	flags.StringVar(&opts.profile, "profile", "", _profileHelp)
	flags.BoolVar(&opts.continueOnError, "continue", false, _continueHelp)
	flags.BoolVar(&opts.only, "only", false, _onlyHelp)
	flags.BoolVar(&opts.noDaemon, "no-daemon", false, "Run without using turbo's daemon process")
	flags.BoolVar(&opts.singlePackage, "single-package", false, "Run turbo in single-package mode")
	// This is a no-op flag, we don't need it anymore
	flags.Bool("experimental-use-daemon", false, "Use the experimental turbo daemon")
	if err := flags.MarkHidden("experimental-use-daemon"); err != nil {
		panic(err)
	}
	if err := flags.MarkHidden("only"); err != nil {
		// fail fast if we've messed up our flag configuration
		panic(err)
	}
	if err := flags.MarkHidden("single-package"); err != nil {
		panic(err)
	}
	aliases["dry"] = "dry-run"
	flags.AddFlag(&pflag.Flag{
		Name:        "dry-run",
		Usage:       _dryRunHelp,
		DefValue:    "",
		NoOptDefVal: _dryRunNoValue,
		Value:       &dryRunValue{opts: opts},
	})
	flags.AddFlag(&pflag.Flag{
		Name:        "graph",
		Usage:       _graphHelp,
		DefValue:    "",
		NoOptDefVal: _graphNoValue,
		Value:       &graphValue{opts: opts},
	})
}

const (
	_graphText      = "graph"
	_graphNoValue   = "stdout"
	_graphTextValue = "true"
)

// graphValue implements a flag that can be treated as a boolean (--graph)
// or a string (--graph=output.svg).
type graphValue struct {
	opts *runOpts
}

var _ pflag.Value = &graphValue{}

func (d *graphValue) String() string {
	if d.opts.graphDot {
		return _graphText
	}
	return d.opts.graphFile
}

func (d *graphValue) Set(value string) error {
	if value == _graphNoValue {
		// this case matches the NoOptDefValue, which is used when the flag
		// is passed, but does not have a value (i.e. boolean flag)
		d.opts.graphDot = true
	} else if value == _graphTextValue {
		// "true" is equivalent to just setting the boolean flag
		d.opts.graphDot = true
	} else {
		d.opts.graphDot = false
		d.opts.graphFile = value
	}
	return nil
}

// Type implements Value.Type, and in this case is used to
// show the alias in the usage test.
func (d *graphValue) Type() string {
	return ""
}

// dry run custom flag
const (
	_dryRunText      = "dry run"
	_dryRunJSONText  = "json"
	_dryRunJSONValue = "Json"
	_dryRunNoValue   = "Stdout"
	_dryRunTextValue = "Text"
)

// dryRunValue implements a flag that can be treated as a boolean (--dry-run)
// or a string (--dry-run=json).
type dryRunValue struct {
	opts *runOpts
}

var _ pflag.Value = &dryRunValue{}

func (d *dryRunValue) String() string {
	if d.opts.dryRunJSON {
		return _dryRunJSONText
	} else if d.opts.dryRun {
		return _dryRunText
	}
	return ""
}

func (d *dryRunValue) Set(value string) error {
	if value == _dryRunJSONValue {
		d.opts.dryRun = true
		d.opts.dryRunJSON = true
	} else if value == _dryRunNoValue {
		// this case matches the NoOptDefValue, which is used when the flag
		// is passed, but does not have a value (i.e. boolean flag)
		d.opts.dryRun = true
	} else if value == _dryRunTextValue {
		// "text" is equivalent to just setting the boolean flag
		d.opts.dryRun = true
	} else {
		return fmt.Errorf("invalid dry-run mode: %v", value)
	}
	return nil
}

// Type implements Value.Type, and in this case is used to
// show the alias in the usage test.
func (d *dryRunValue) Type() string {
	return "/ dry "
}

func validateTasks(pipeline fs.Pipeline, tasks []string) error {
	for _, task := range tasks {
		if !pipeline.HasTask(task) {
			return fmt.Errorf("task `%v` not found in turbo `pipeline` in \"turbo.json\". Are you sure you added it?", task)
		}
	}
	return nil
}<|MERGE_RESOLUTION|>--- conflicted
+++ resolved
@@ -3,48 +3,28 @@
 import (
 	gocontext "context"
 	"fmt"
-<<<<<<< HEAD
-
-	"log"
-=======
->>>>>>> 1e3b1b17
 	"os"
 	"sort"
 	"sync"
 	"time"
 
-<<<<<<< HEAD
-	"github.com/pyr-sh/dag"
-=======
-	"github.com/spf13/cobra"
->>>>>>> 1e3b1b17
 	"github.com/spf13/pflag"
 	"github.com/vercel/turbo/cli/internal/analytics"
 	"github.com/vercel/turbo/cli/internal/cache"
 	"github.com/vercel/turbo/cli/internal/cmdutil"
-<<<<<<< HEAD
-	"github.com/vercel/turbo/cli/internal/colorcache"
-=======
-	"github.com/vercel/turbo/cli/internal/config"
->>>>>>> 1e3b1b17
 	"github.com/vercel/turbo/cli/internal/context"
 	"github.com/vercel/turbo/cli/internal/core"
 	"github.com/vercel/turbo/cli/internal/daemon"
 	"github.com/vercel/turbo/cli/internal/daemonclient"
 	"github.com/vercel/turbo/cli/internal/fs"
 	"github.com/vercel/turbo/cli/internal/graph"
-	"github.com/vercel/turbo/cli/internal/packagemanager"
 	"github.com/vercel/turbo/cli/internal/process"
 	"github.com/vercel/turbo/cli/internal/runcache"
 	"github.com/vercel/turbo/cli/internal/scm"
 	"github.com/vercel/turbo/cli/internal/scope"
 	"github.com/vercel/turbo/cli/internal/signals"
 	"github.com/vercel/turbo/cli/internal/taskhash"
-<<<<<<< HEAD
-	"github.com/vercel/turbo/cli/internal/turbopath"
 	"github.com/vercel/turbo/cli/internal/turbostate"
-=======
->>>>>>> 1e3b1b17
 	"github.com/vercel/turbo/cli/internal/ui"
 	"github.com/vercel/turbo/cli/internal/util"
 
@@ -63,7 +43,6 @@
 Arguments passed after '--' will be passed through to the named tasks.
 `
 
-<<<<<<< HEAD
 // ExecuteRun executes the run command
 func ExecuteRun(ctx gocontext.Context, helper *cmdutil.Helper, signalWatcher *signals.Watcher, executionState *turbostate.CLIExecutionStateFromRust) error {
 	args := executionState.ParsedArgs
@@ -78,44 +57,6 @@
 	opts, err := optsFromExecutionState(executionState)
 	if err != nil {
 		return err
-=======
-// GetCmd returns the run command
-func GetCmd(helper *cmdutil.Helper, signalWatcher *signals.Watcher) *cobra.Command {
-	var opts *Opts
-	var flags *pflag.FlagSet
-
-	cmd := &cobra.Command{
-		Use:                   "run <task> [...<task>] [<flags>] -- <args passed to tasks>",
-		Short:                 "Run tasks across projects in your monorepo",
-		Long:                  _cmdLong,
-		SilenceUsage:          true,
-		SilenceErrors:         true,
-		DisableFlagsInUseLine: true,
-		RunE: func(cmd *cobra.Command, args []string) error {
-			flagSet := config.FlagSet{FlagSet: cmd.Flags()}
-			base, err := helper.GetCmdBase(flagSet)
-			if err != nil {
-				return err
-			}
-			tasks, passThroughArgs := parseTasksAndPassthroughArgs(args, flags)
-			if len(tasks) == 0 {
-				return errors.New("at least one task must be specified")
-			}
-
-			_, packageMode := packagemanager.InferRoot(base.RepoRoot)
-
-			opts.runOpts.singlePackage = packageMode == packagemanager.Single
-			opts.runOpts.passThroughArgs = passThroughArgs
-
-			run := configureRun(base, opts, signalWatcher)
-			ctx := cmd.Context()
-			if err := run.run(ctx, tasks); err != nil {
-				base.LogError("run failed: %v", err)
-				return err
-			}
-			return nil
-		},
->>>>>>> 1e3b1b17
 	}
 
 	opts.runOpts.singlePackage = executionState.RepoState.Mode == "SinglePackage"
